--- conflicted
+++ resolved
@@ -321,13 +321,8 @@
 {
     VALIDATE_POINTER1( hObject, "GDALSetMetadata", CE_Failure );
 
-<<<<<<< HEAD
-    return static_cast<GDALMajorObject *>(hObject)->
+    return GDALMajorObject::FromHandle(hObject)->
         SetMetadata( const_cast<char**>(papszMD), pszDomain );
-=======
-    return GDALMajorObject::FromHandle(hObject)->
-        SetMetadata( papszMD, pszDomain );
->>>>>>> 3c5e4ec0
 }
 
 /************************************************************************/
